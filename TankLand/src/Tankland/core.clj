(ns Tankland.core
  [:refer-clojure :exclude [name]]
<<<<<<< HEAD
  [:use [tankgui.tankgui :only [init-graphics do-graphics do-board do-tanks log-message]]])
=======
  [:require [clojure.java.io :as io]]
  [:use tankgui.tankgui])
>>>>>>> 5bf3c590

(def ^:const size 10)
(def ^:const wrap false)
(def ^:const starting-energy 1000)
(def ^:const max-energy (* 2 starting-energy))
(def ^:const energy-constants
  {:move 0 :place-mine 0 :defuse-mine 0 :scan-line 0 :scan-area 0
   :fire-artillery 0 :fire-bullet 0 :repair 0 :recharge -10
   :activate-shield 0})
(def ^:const time-costs
  {:move 1 :place-mine 1 :defuse-mine 1 :scan-line 1 :scan-area 1
   :fire-artillery 1 :fire-bullet 1 :repair 1 :recharge "N/A"
   :activate-shield 1})
(def ^:private timescale 250)
(def ^:private recharge-rate 1)

(def ^:private board (ref {}))
(def ^:private tanks (ref (sorted-map)))
(def ^:private log-agent (agent []))

(defn- deref-walk [x]
  "Derefs every reference in a nested data structure."
  (clojure.walk/prewalk 
    (fn [e] 
      (if (instance? clojure.lang.IReference e) 
        (deref-walk (deref e)) 
        e)) 
    x))

(defn- log
  "Logs the string concatenation of message.
Can safely be called in a transaction."
  [& message]
  (let [message (apply str message)]
    (send log-agent #(do (log-message message)
                       (conj % {:timestamp (System/currentTimeMillis)
                                :message message
                                :game-state (deref-walk {:board board
                                                         :tanks tanks})})))))

(defn- print-full-log
  "Prints the log in a human-readable form."
  []
  (doseq [message @log-agent]
    (println "At" (:timestamp message) (:message message))))

(defn- show-message
  "Pops up a message in the GUI."
  [message]
  (javax.swing.JOptionPane/showMessageDialog (graphics-frame) message))

(defn- get-cell
  "Gets the occupant of a cell on the board. Returns nil if cell is empty.
Returns :wall if cell is off the board."
  [[row col :as cell]]
  (if (and (< -1 row size) (< -1 col size))
    (@board cell)
    :wall))

(defn- clear-cell
  "Clears the given cell on the board. Must be called in a transaction."
  [location]
  (alter board dissoc location))

(defn- alive
  "Checks whether a tank is alive.
The value of the tank should be passed, not the ref."
  [tank]
  (> (:health tank) 0))

(defn- tank-death-watch
  "A watch function that will remove a tank from the board
if its health drops to 0 or less."
  [key ref old-state new-state]
  (when (and (not (alive new-state)) (alive old-state))
    (dosync
      (clear-cell (:location new-state))
      (alter tanks dissoc (:name new-state))
      (log (:name new-state) " died."))))

(defn- add-tank
  "Adds a new tank with the given name. Returns the tank. If there is no room
on the board, or there is another tank of the same name, returns nil."
  [name]
  (if (contains? @tanks name)
    (log "A tank already has the name " name ".")
    (let [tank (ref {:name name :health 100 :energy starting-energy
                     :shield 0 :information {}})
          tank-placed? (ref false)]
      (dosync (if-let [locations (seq (for [row (range size), col (range size)
                                            :let [location [row col]]
                                            :when (not (get-cell location))]
                                        location))]
                (let [location (rand-nth locations)]
                  (alter tank assoc :location location)
                  (alter board assoc location tank)
                  (alter tanks assoc name tank)
                  (log name " was added at " location ".")
                  (alter tank-placed? (constantly true)))))
      (when @tank-placed?
        (add-watch tank :death-watch tank-death-watch)
        (future (while (alive @tank) (Thread/sleep timescale)
                  (dosync (alter tank update-in [:energy]
                                 #(min (+ % recharge-rate) max-energy)))))
        tank))))

(defn- run
  "Runs Tankland with one tank for each of the given behaviors.
Assumes that all arguments are legal tanks."
  [& info]
  (init-graphics size)
<<<<<<< HEAD
  (do-graphics @board @tanks) ; just in case there are already things on the board
  (add-watch board :graphics #(do-board %4))
  (add-watch tanks :tanks #(do-tanks %4))
=======
  (future (while true
            (do-graphics @board)
              (Thread/sleep 33)))
  (future (while true
            (do-tanks @tanks)
              (Thread/sleep timescale)))
>>>>>>> 5bf3c590
  (doseq [[name behavior-fn] info]
    (if-let [tank (add-tank name)]
      (future (try (while (alive @tank)
                     (behavior-fn tank))
                (catch Exception e
                  (dosync (alter tank assoc :health 0)
                    (log "The creators of " name " lose one year point.")))))
      (log name " started.")))
  (add-watch tanks :victory
             #(when (and (= (count %4) 1) (> (count %3) 1))
                (let [message (str  (first (keys %4)) " wins!")]
                  (log message)
                  (future (show-message message)))))
  nil)

(defn- legal-tank?
  "Checks whether a tank is legal."
  [[name behavior-fn]]
  (and (string? name)
       (not-any? #{`deref 'deref 'dosync}
                 (flatten behavior-fn))
       (try (let [temp (gensym "ns")]
              (with-bindings {#'*ns* (create-ns temp)}
                (refer-clojure :exclude ['name])
                (refer 'Tankland.core)
                (eval behavior-fn))
              (remove-ns temp)
              true)
         (catch Exception e false))))

(defn- run-from-files
  "Runs Tankland with tanks read in from specified files. If no files are
specified, uses every .tnk file in the present working directory."
  ([& file-names]
  (try
    (let [tanks (with-bindings {#'*read-eval* false}
                  (read-string (str \( (apply str (map slurp file-names)) \))))
          legal-tanks (filter legal-tank? tanks)
          illegal-count (- (count tanks) (count legal-tanks))]
      (when (pos? illegal-count)
        (show-message (str illegal-count " illegal tanks.")))
      (apply run (map eval tanks)))
    (catch Exception e (println "Error reading tanks from file."))))
  ([] (apply run-from-files
             (filter #(.endsWith % ".tnk")
                     (map #(.getName %)
                          (file-seq (io/file ".")))))))

(defn- kill-all-tanks
  "KILL. ALL. THE. TANKS."
  []
  (dosync (doseq [tank (vals @tanks)] (alter tank assoc :health 0))))

(defmacro ^:private with-relative-time
  "Causes the body to take an amount of time equal to
(* timescale relative-time) in milliseconds to execute."
  [relative-time & body]
  `(let [end-time# (+ (System/currentTimeMillis) (* timescale ~relative-time))
         val# ~@body]
     (while (> end-time# (System/currentTimeMillis)))
     val#))

(declare name, energy, shield)

(defn- use-energy
  "Deplete a tank's energy by some amount,
or return false if the tank doesn't have enough energy."
  [tank energy-use]
  (dosync
    (when (>= (energy tank) energy-use)
      (alter tank update-in [:energy] - energy-use)
      (log (name tank) " used " energy-use " energy."))))

(defmacro ^:private do-tank-action
  "If the tank is alive and has enough energy, uses that much energy,
and executes the body in a dosync with the relative time cost."
  [tank energy relative-time & body]
  `(when (and (alive (deref ~tank)) (use-energy ~tank ~energy))
     (with-relative-time ~relative-time
       (dosync ~@body))))

(def ^:private ^:const directions
  {:N [-1 0] :NE [-1 1] :E [0 1] :SE [1 1] :S [1 0] :SW [1 -1] :W [0 -1] :NW [-1 -1]})

(defn- new-location
  "Obtain a new location from an old location and a direction. Wraps."
  [old-loc direction]
  (let [[row col] (vec (map + old-loc (directions direction)))]
    (if wrap [(mod row size) (mod col size)] [row col])))

(defn- deref'
  "Derefs a reference, but doesn't try to deref a value."
  [x]
  (if (instance? clojure.lang.IReference x) @x x))

(defmacro ^:private defaccessor
  "Defines an accessor function for the tank attribute of the same name.
The resulting function will be public."
  [attr]
  `(defn ~attr
     ~(str "Gets the " attr " of the tank. Costs no energy.")
     [~'tank]
     (~(keyword (str attr)) (deref ~'tank))))

(defn- occupant-type
  "Returns the type of a cell occupant, nil, :tank, :mine, :wall, or :other."
  [cell]
  (let [occupant (deref' (get-cell cell))]
    (cond
      (map? occupant) :tank
      (number? occupant) :mine
      (nil? occupant) nil
      (= :wall occupant) :wall
      :default :other)))

(defn- scan-cells
  "Takes a list of cells to scan and returns a map with the occupied cells."
  [cells]
  (->> cells
    (map (fn [cell] {cell (occupant-type cell)}))
    (filter #(first (vals %)))
    (into {})))

(defn- area
  "Generates a list of the cells in an area, excluding the center."
  [[row col] radius]
  (for [dr (range (- radius) (inc radius))
        dc (range (- radius) (inc radius))
        :when (not= 0 dr dc)]
    (if wrap [(mod (+ row dr) size) (mod (+ col dc) size)]
      [(+ row dr) (+ col dc)])))

(defn- distance
  "Calculates the distance between two locations."
  [[r1 c1] [r2 c2]]
  (min (Math/abs (- r1 r2)) (Math/abs (- c1 c2))))

(defn- deal-damage
  "Deals damage to a tank, reduced if the tank has an active shield, and logs it."
  [tank damage]
  (dosync
    (let [damage (* damage (- 1 (shield tank)))]
      (alter tank update-in [:health] - damage)
      (log (name tank) " took " damage " damage."))))

; Begin tank helper functions

(defaccessor health)
(defaccessor energy)
(defaccessor name)
(defaccessor location)
(defaccessor shield)

(defn rand-direction
  "Selects a random direction."
  []
  (rand-nth (keys directions)))

(defn move
  "Moves the tank in the specified direction if unobstructed.
Costs 1000 energy and takes 1 time unit, even if there is an obstruction.
Energy cost is constant."
  [tank direction]
  (do-tank-action
    tank (energy-constants :move) (time-costs :move)
    (let [old-loc (location tank)
          new-loc (new-location old-loc direction)
          occupant #(deref' (get-cell new-loc))]
      (when (number? (occupant))
        (log (name tank) " hit a mine while moving to " new-loc ".")
        (deal-damage tank (occupant))
        (clear-cell new-loc))
      (if (nil? (occupant))
        (do (alter tank assoc :location new-loc)
          (alter board assoc new-loc tank)
          (clear-cell old-loc)
          (log (name tank) " moved from " old-loc " to " new-loc "."))
        (log (name tank) " was blocked when trying to move from "
             old-loc " to " new-loc ".")))))

(defn place-mine
  "Place a mine that does the given amount of damage
in the adjecent space in the given direction.
If there is already a mine there, the mines will combine.
If there is a tank there, the mine will detonate instantly.
Energy cost scales with damage."
  [tank damage direction]
  (do-tank-action
    tank (* (energy-constants :place-mine) damage) (time-costs :place-mine)
    (let [mine-loc (new-location (location tank) direction)
          occupant (get-cell mine-loc)]
      (log (name tank) " placed a " damage "-damage mine at " mine-loc ".")
      (cond
        (nil? occupant) (alter board assoc mine-loc (ref damage))
        (number? (deref' occupant)) (alter occupant + damage)
        (map? (deref' occupant))
        (deal-damage occupant damage)))))

(defn defuse-mine
  "If there is a mine in the adjacent square in the given direction, defuse it.
Uses energy even if there is not a mine. Energy cost is constant."
  [tank direction]
  (do-tank-action
    tank (energy-constants :defuse-mine) (time-costs :defuse-mine)
    (let [defuse-loc (new-location (location tank) direction)]
      (when (number? (deref' (get-cell defuse-loc)))
        (clear-cell defuse-loc)
        (log (name tank) " defused the mine at " defuse-loc ".")))))

(defn scan-line
  "Scan in a line in one direction for some distance.
Returns a map of the occupied scanned squares to their occupants,
each of which will be either :tank, :mine, or :wall.
Energy cost scales with the distance."
  [tank direction distance]
  (do-tank-action
    tank (* (energy-constants :scan-line) distance) (time-costs :scan-line)
    (->> (iterate #(new-location % direction) (location tank))
      rest (take distance)
      scan-cells)))

(defn scan-area
  "Scan an area of the given radius around the tank.
Returns a map of the occupied scanned squares to their occupants,
each of which will be either :tank, :mine, or :wall.
Energy cost scales with the square of the radius."
  [tank radius]
  (do-tank-action
    tank (#(* % % %2) (energy-constants :scan-area) radius) (time-costs :scan-area)
    (scan-cells (area (location tank) radius))))

(defn fire-artillery
  "Fire artillery artillery at a specific location. Does 10 damage if it hits a
tank. Energy cost scales with the distance of the target."
  [tank target]
  (do-tank-action
    tank (* (energy-constants :fire-artillery) (distance (location tank) target))
    (time-costs :fire-artillery)
    (let [occupant (get-cell target)
          log (partial log (name tank) " fired artillery at " target " and ")]
      (if (map? (deref' occupant))
        (do (log " hit " (name occupant) ".")
          (deal-damage occupant 10)
          (log "missed."))))))

(defn fire-bullet
  "Fire a bullet. The bullet will travel in a straight line until it hits a
tank or a wall, and damage decreases with distance, starting at double the size
of the map and decreasing by 2 every square (i.e. on a size 10 board,
shooting an immidiately adjecent tank will do 18 damage).
Energy cost is constant."
  [tank direction]
  (do-tank-action
    tank (energy-constants :fire-bullet) (time-costs :fire-bullet)
    (let [log (partial log (name tank) " shot "
                       (clojure.core/name direction) " and ")] 
      (loop [damage (- (* 2 size) 2)
             bullet-loc (new-location (location tank) direction)]
        (let [occupant (get-cell bullet-loc)]
          (cond
            (= :wall occupant)
            (log "hit the wall at " bullet-loc ".")
            (map? (deref' occupant))
            (do
              (deal-damage occupant damage)
              (log "hit " (name occupant) "."))
            :default
            (recur (- damage 2) (new-location bullet-loc direction))))))))

(defn repair
  "Repairs some damage to a tank. The health of the tank cannot exceed 100,
but energy will still be consumed for unused repairs. It is recommended to use
the health function to obtain the current health of your tank.
Energy cost scales with the amount of damage repaired."
  [tank damage]
  (do-tank-action
    tank (* (energy-constants :repair) damage) (time-costs :repair)
    (alter tank update-in [:health] #(min 100 (+ damage %)))
    (log (name tank) " repaired " damage " damage.")))

(defn recharge
  "Go dormant for some number of time units in order to regain energy.
Energy gained scales with time spent dormant."
  [tank time-units]
  (do-tank-action
    tank (* (energy-constants :recharge) time-units) time-units
    (log (name tank) " recharged for " time-units " time units.")))

(defn activate-shield
  "Activate a shield that blocks some portion of damage (between 0 and 1)
for some amount of time units. Energy cost scales with the number of time units
divided by 1 minus the portion of damage blocked."
  [tank time-units portion]
  (let [portion (rationalize portion)]
    (when (< 0 portion 1)
      (when (do-tank-action
              tank (* (energy-constants :activate-shield) time-units (/ (- 1 portion)))
              (time-costs :activate-shield)
              (alter tank update-in [:shield] #(- 1 (* (- 1 %) portion))))
        (do-graphics @board)
        (future (Thread/sleep (* time-units timescale))
          (dosync (alter tank update-in [:shield] #(+ (/ (- % 1) portion) 1)))
          (do-graphics @board))))))

(defn store-information
  "Stores information in the tank's memory at the given key.
Has no time or energy cost. The information can be retrieved with get-information."
  [tank key information]
  (dosync (alter tank assoc-in [:information key] information)))

(defn delete-information
  "Deletes the information stored in the tanks memory at the given key."
  [tank key]
  (dosync (alter tank #(assoc % :information (dissoc (:information %) key)))))

(defn get-information
  "Gets the information stored in the tank's memory. Has no time or energy cost."
  [tank]
  (:information @tank))<|MERGE_RESOLUTION|>--- conflicted
+++ resolved
@@ -1,11 +1,7 @@
 (ns Tankland.core
   [:refer-clojure :exclude [name]]
-<<<<<<< HEAD
-  [:use [tankgui.tankgui :only [init-graphics do-graphics do-board do-tanks log-message]]])
-=======
   [:require [clojure.java.io :as io]]
   [:use tankgui.tankgui])
->>>>>>> 5bf3c590
 
 (def ^:const size 10)
 (def ^:const wrap false)
@@ -40,7 +36,7 @@
 Can safely be called in a transaction."
   [& message]
   (let [message (apply str message)]
-    (send log-agent #(do (log-message message)
+    (send log-agent #(do (println message)
                        (conj % {:timestamp (System/currentTimeMillis)
                                 :message message
                                 :game-state (deref-walk {:board board
@@ -117,18 +113,12 @@
 Assumes that all arguments are legal tanks."
   [& info]
   (init-graphics size)
-<<<<<<< HEAD
-  (do-graphics @board @tanks) ; just in case there are already things on the board
-  (add-watch board :graphics #(do-board %4))
-  (add-watch tanks :tanks #(do-tanks %4))
-=======
   (future (while true
             (do-graphics @board)
               (Thread/sleep 33)))
   (future (while true
             (do-tanks @tanks)
               (Thread/sleep timescale)))
->>>>>>> 5bf3c590
   (doseq [[name behavior-fn] info]
     (if-let [tank (add-tank name)]
       (future (try (while (alive @tank)
